--- conflicted
+++ resolved
@@ -37,7 +37,6 @@
     });
     if (allowEnterSha) items.unshift(new EnterShaPickItem);
     return items;
-<<<<<<< HEAD
 }
 
 async function branchCombination(gitService: GitService, repo: GitRepo): Promise<QuickPickItem[]> {
@@ -56,8 +55,6 @@
         })
     })
     return items;
-=======
->>>>>>> 32ab4421
 }
 
 interface RepoPickItem extends QuickPickItem {
@@ -259,7 +256,6 @@
             if (!repo) {
                 return;
             }
-<<<<<<< HEAD
             const branchs: QuickPickItem[] = await selectBranch(this._gitService, repo, true)
             const branchWithCombination: QuickPickItem[] = await branchCombination(this._gitService, repo)
             const items: QuickPickItem[] = [...branchs, ...branchWithCombination]
@@ -286,22 +282,6 @@
                     specifiedPath: null
                 };
             });
-=======
-            const currentRef: string = await this._gitService.getCurrentBranch(repo);
-            window.showQuickPick(selectBranch(this._gitService, repo, true), { placeHolder: `Select a ref to see it's diff with ${currentRef} (${repo.root})` })
-                .then(async item => {
-                    if (item) {
-                        const leftRef = await getRefFromQuickPickItem(item, `Input a ref(sha1) to compare with ${currentRef}`);
-                        if (!leftRef) return;
-                        this._model.filesViewContext = {
-                            repo,
-                            leftRef,
-                            rightRef: currentRef,
-                            specifiedPath: null
-                        };
-                    }
-                });
->>>>>>> 32ab4421
         });
     }
 
@@ -330,15 +310,9 @@
     }
 
     @command('githd.openCommit')
-<<<<<<< HEAD
-    async openCommit(repo: GitRepo, ref: string): Promise<void> {
-        Tracer.verbose('Command: githd.openCommit');
-        this._model.filesViewContext = { rightRef: ref, repo };
-=======
     async openCommit(repo: GitRepo, ref: string, specifiedPath: Uri): Promise<void> {
         Tracer.verbose('Command: githd.openCommit');
         this._model.filesViewContext = { rightRef: ref, repo, specifiedPath };
->>>>>>> 32ab4421
     }
 
     @command('githd.openCommittedFile')
